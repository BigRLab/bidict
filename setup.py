from io import open
from setuptools import setup
from warnings import warn

try:
    with open('bidict/VERSION', encoding='utf8') as f:
        version = f.read().strip()
except Exception as e:
    version = '0.0.0'
    warn('Could not open bidict/VERSION, using bogus version (%s): %r' %
         (version, e))
try:
    with open('README.rst', encoding='utf8') as f:
        long_description = f.read()
except Exception as e:
    long_description = 'See https://bidict.readthedocs.org'
    warn('Could not open README.rst, using provisional long_description '
         '(%r): %r' % (long_description, e))

tests_require = [
    'coverage==4.1.b2',
    'hypothesis==3.0.5',
    'hypothesis-pytest==0.19.0',
    'py==1.4.31',
    'pydocstyle==1.0.0',
<<<<<<< HEAD
    'pytest==2.8.7',
=======
    'pytest==2.9.0',
>>>>>>> df9e73eb
    'pytest-benchmark==3.0.0',
    'pytest-cov==2.2.1'
]

setup(
    name='bidict',
    version=version,
    author='Joshua Bronson',
    author_email='jab@math.brown.edu',
    description='Efficient, Pythonic bidirectional map implementation and related functionality',
    long_description=long_description,
    keywords='dict, dictionary, mapping, bidirectional, bijection, bijective, injective, two-way, 2-way, double, inverse, reverse',
    url='https://github.com/jab/bidict',
    license='ISCL',
    packages=['bidict'],
    package_data=dict(bidict=['VERSION']),
    zip_safe=True,
    classifiers=[
        'Development Status :: 4 - Beta',
        'Intended Audience :: Developers',
        'License :: OSI Approved :: ISC License (ISCL)',
        'Natural Language :: English',
        'Operating System :: OS Independent',
        'Programming Language :: Python :: 2.7',
        'Programming Language :: Python :: 3',
        'Programming Language :: Python :: 3.3',
        'Programming Language :: Python :: 3.4',
        'Programming Language :: Python :: 3.5',
        'Programming Language :: Python :: Implementation :: CPython',
        'Programming Language :: Python :: Implementation :: PyPy',
        'Topic :: Scientific/Engineering :: Mathematics',
        'Topic :: Software Development :: Libraries :: Python Modules',
        ],
    tests_require=tests_require,
    extras_require=dict(
        test=tests_require,
        dev=tests_require + ['pre-commit==0.7.6', 'tox==2.3.1'],
    ),
)<|MERGE_RESOLUTION|>--- conflicted
+++ resolved
@@ -23,11 +23,7 @@
     'hypothesis-pytest==0.19.0',
     'py==1.4.31',
     'pydocstyle==1.0.0',
-<<<<<<< HEAD
-    'pytest==2.8.7',
-=======
     'pytest==2.9.0',
->>>>>>> df9e73eb
     'pytest-benchmark==3.0.0',
     'pytest-cov==2.2.1'
 ]
